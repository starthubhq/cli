// src/starthub_api.rs
<<<<<<< HEAD
use anyhow::Result;
use reqwest::header::AUTHORIZATION;
=======
use anyhow::{Result, Context};
use reqwest::header::{AUTHORIZATION, ACCEPT};
use serde::Deserialize;


use crate::config::STARTHUB_API_KEY;
>>>>>>> cb3785e3

#[derive(Clone)]
pub struct Client {
    #[allow(dead_code)]
    base: String,
    token: Option<String>,
    http: reqwest::Client,
}

#[derive(Debug, Deserialize)]
pub struct ActionMetadata {
    pub name: String,
    pub inputs: Option<Vec<ActionInput>>,
    pub outputs: Option<Vec<ActionOutput>>,
    pub action_id: String,
    pub commit_sha: String,
    pub created_at: String,
    pub description: String,
    pub version_number: String,
    pub action_version_id: String,
    pub version_created_at: String,
}

#[derive(Debug, Deserialize)]
pub struct ActionInput {
    pub id: String,
    pub name: String,
    pub created_at: String,
    pub rls_owner_id: String,
    pub action_port_type: String,
    pub action_version_id: String,
    pub action_port_direction: String,
}

#[derive(Debug, Deserialize)]
pub struct ActionOutput {
    pub id: String,
    pub name: String,
    pub created_at: String,
    pub rls_owner_id: String,
    pub action_port_type: String,
    pub action_version_id: String,
    pub action_port_direction: String,
}

#[derive(Debug, Deserialize)]
pub struct ActionStep {
    pub id: String,
    pub kind: Option<String>,
    pub uses: String,
    pub with: Option<std::collections::HashMap<String, serde_json::Value>>,
}

#[derive(Debug, Deserialize)]
pub struct ActionWire {
    pub from: ActionWireFrom,
    pub to: ActionWireTo,
}

#[derive(Debug, Deserialize)]
pub struct ActionWireFrom {
    pub source: Option<String>,
    pub step: Option<String>,
    pub output: Option<String>,
    pub key: Option<String>,
    pub value: Option<serde_json::Value>,
}

#[derive(Debug, Deserialize)]
pub struct ActionWireTo {
    pub step: String,
    pub input: String,
}

impl Client {
    pub fn new(base: impl Into<String>, token: Option<String>) -> Self {
        Self {
            base: base.into(),
            token,
            http: reqwest::Client::new(),
        }
    }

    #[allow(dead_code)]
    fn auth_header(&self, req: reqwest::RequestBuilder) -> reqwest::RequestBuilder {
        if let Some(t) = &self.token {
            req.header(AUTHORIZATION, format!("Bearer {t}"))
        } else { req }
    }

<<<<<<< HEAD
    /// Fetch a starthub.json file from Supabase storage bucket
    pub async fn fetch_starthub_json(&self, composition_id: &str) -> Result<String> {
        let url = format!("{}/storage/v1/object/public/compositions/{}/starthub.json", self.base, composition_id);
        
        let mut req = self.http.get(&url);
        req = self.auth_header(req);
        
        let resp = req.send().await?.error_for_status()?;
        let content = resp.text().await?;
        Ok(content)
    }

    /// Fetch the resolved action plan (already expanded into atomic steps).
    pub async fn fetch_action_metadata(&self, r#ref: &str) -> anyhow::Result<serde_json::Value> {
        let url = format!("{}/functions/v1/actions", self.base);
        let client = reqwest::Client::new();

        let mut req = client.get(&url).query(&[("ref", r#ref)]);
        if let Some(t) = &self.token {
            req = req.bearer_auth(t);
        }

        let resp = req.send().await?.error_for_status()?;
        Ok(resp.json::<serde_json::Value>().await?)
=======
    /// Fetch action metadata from the actions edge function.
    pub async fn fetch_action_metadata(&self, action: &str) -> Result<ActionMetadata> {
        let url = format!("{}/functions/v1/actions", self.base.trim_end_matches('/'));
        let mut req = self.http.get(&url)
            .header(ACCEPT, "application/json");
        
        // Use the provided API key for authentication
        req = req.header("Authorization", format!("Bearer {}", STARTHUB_API_KEY));
        req = req.query(&[("ref", action)]);
        let res = req.send().await?.error_for_status()?;
        let metadata: ActionMetadata = res.json().await.context("decoding action metadata json")?;
        Ok(metadata)
>>>>>>> cb3785e3
    }


    /// Resolve an OCI/Web URL for WASM and download it to cache; return local file path.
    pub async fn download_wasm(&self, ref_str: &str, cache_dir: &std::path::Path) -> Result<std::path::PathBuf> {
        // v1: support file:/http(s):// direct; OCI support can be added via an oci fetcher later.
        if ref_str.starts_with("http://") || ref_str.starts_with("https://") || ref_str.starts_with("file://") {
            let fname = sanitize_ref_to_filename(ref_str);
            let dst = cache_dir.join(fname);
            if !dst.exists() {
                let bytes = self.http.get(ref_str).send().await?.error_for_status()?.bytes().await?;
                std::fs::create_dir_all(cache_dir)?;
                std::fs::write(&dst, &bytes)?;
            }
            return Ok(dst);
        }
        // local path
        let p = std::path::Path::new(ref_str);
        if p.exists() { return Ok(p.canonicalize()?); }
        anyhow::bail!("unsupported wasm ref (add OCI support): {}", ref_str);
    }
}

fn sanitize_ref_to_filename(r: &str) -> String {
    let mut s = r.replace("://", "_").replace('/', "_").replace('@', "_").replace(':', "_");
    if !s.ends_with(".wasm") { s.push_str(".wasm"); }
    s
}

#[cfg(test)]
mod tests {
    use super::*;

    #[test]
    fn test_api_key_constant() {
        // Verify that the API key constant is set correctly
        assert_eq!(STARTHUB_API_KEY, "sb_publishable_AKGy20M54_uMOdJme3ZnZA_GX11LgHe");
        assert!(STARTHUB_API_KEY.starts_with("sb_publishable_"));
    }

    #[test]
    fn test_client_creation() {
        let client = Client::new("https://test.example.com", None);
        assert_eq!(client.base, "https://test.example.com");
        assert_eq!(client.token, None);
    }

    #[test]
    fn test_client_with_token() {
        let client = Client::new("https://test.example.com", Some("test-token".to_string()));
        assert_eq!(client.base, "https://test.example.com");
        assert_eq!(client.token, Some("test-token".to_string()));
    }

    #[test]
    fn test_url_encoding_matches_postman() {
        // Test that reqwest's automatic encoding produces the same result as the working Postman query
        let action = "tgirotto/tom-action-4@0.1.0";
        
        // reqwest automatically encodes query parameters, so we don't need manual encoding
        let base = "https://api.starthub.so";
        let _url = format!("{}/functions/v1/actions", base.trim_end_matches('/'));
        
        // The expected result should match what Postman produces
        let expected_encoded = "tgirotto%2Ftom-action-4%400.1.0";
        assert_eq!(expected_encoded, "tgirotto%2Ftom-action-4%400.1.0");
    }
}<|MERGE_RESOLUTION|>--- conflicted
+++ resolved
@@ -1,15 +1,10 @@
 // src/starthub_api.rs
-<<<<<<< HEAD
-use anyhow::Result;
-use reqwest::header::AUTHORIZATION;
-=======
 use anyhow::{Result, Context};
 use reqwest::header::{AUTHORIZATION, ACCEPT};
 use serde::Deserialize;
 
 
 use crate::config::STARTHUB_API_KEY;
->>>>>>> cb3785e3
 
 #[derive(Clone)]
 pub struct Client {
@@ -100,32 +95,6 @@
         } else { req }
     }
 
-<<<<<<< HEAD
-    /// Fetch a starthub.json file from Supabase storage bucket
-    pub async fn fetch_starthub_json(&self, composition_id: &str) -> Result<String> {
-        let url = format!("{}/storage/v1/object/public/compositions/{}/starthub.json", self.base, composition_id);
-        
-        let mut req = self.http.get(&url);
-        req = self.auth_header(req);
-        
-        let resp = req.send().await?.error_for_status()?;
-        let content = resp.text().await?;
-        Ok(content)
-    }
-
-    /// Fetch the resolved action plan (already expanded into atomic steps).
-    pub async fn fetch_action_metadata(&self, r#ref: &str) -> anyhow::Result<serde_json::Value> {
-        let url = format!("{}/functions/v1/actions", self.base);
-        let client = reqwest::Client::new();
-
-        let mut req = client.get(&url).query(&[("ref", r#ref)]);
-        if let Some(t) = &self.token {
-            req = req.bearer_auth(t);
-        }
-
-        let resp = req.send().await?.error_for_status()?;
-        Ok(resp.json::<serde_json::Value>().await?)
-=======
     /// Fetch action metadata from the actions edge function.
     pub async fn fetch_action_metadata(&self, action: &str) -> Result<ActionMetadata> {
         let url = format!("{}/functions/v1/actions", self.base.trim_end_matches('/'));
@@ -138,9 +107,7 @@
         let res = req.send().await?.error_for_status()?;
         let metadata: ActionMetadata = res.json().await.context("decoding action metadata json")?;
         Ok(metadata)
->>>>>>> cb3785e3
     }
-
 
     /// Resolve an OCI/Web URL for WASM and download it to cache; return local file path.
     pub async fn download_wasm(&self, ref_str: &str, cache_dir: &std::path::Path) -> Result<std::path::PathBuf> {
