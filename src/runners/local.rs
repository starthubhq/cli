--- conflicted
+++ resolved
@@ -6,7 +6,7 @@
 use tokio::sync::mpsc;
 use std::path::Path;
 use std::fs;
-use std::collections::{HashSet, HashMap};
+use std::collections::{HashSet, HashMap, VecDeque};
 use which::which;
 
 use super::{Runner, DeployCtx};
@@ -93,259 +93,6 @@
     #[serde(default)] 
     #[allow(dead_code)]
     description: String,
-<<<<<<< HEAD
-    inputs: Vec<CompositeInput>,
-    outputs: Vec<CompositeOutput>,
-    steps: Vec<CompStep>,
-    #[serde(default)] wires: Vec<Wire>,
-    #[serde(default)] export: Value, // optional; often { "project_id": { "from": {...} } }
-}
-
-fn looks_like_local_composite(s: &str) -> bool {
-    let t = s.trim();
-    t.starts_with('{') || t.ends_with(".json") || t.starts_with("file://") || Path::new(t).exists()
-}
-
-fn looks_like_composition_id(s: &str) -> bool {
-    let t = s.trim();
-    // Composition IDs are typically UUIDs or short identifiers
-    // They don't contain special characters that would indicate other formats
-    !t.contains('{') && !t.contains('}') && !t.contains('/') && !t.contains(':') && 
-    !t.ends_with(".json") && !t.starts_with("file://") && !Path::new(t).exists() &&
-    !t.contains('@') && t.len() > 0
-}
-
-async fn try_load_composite_spec_from_id(client: &HubClient, composition_id: &str) -> Result<CompositeSpec> {
-    let json_content = client.fetch_starthub_json(composition_id).await
-        .with_context(|| format!("fetching starthub.json for composition '{}'", composition_id))?;
-    
-    serde_json::from_str::<CompositeSpec>(&json_content)
-        .with_context(|| format!("parsing starthub.json for composition '{}'", composition_id))
-}
-
-fn try_load_composite_spec(action: &str) -> Result<CompositeSpec> {
-    let mut s = action.trim();
-    if let Some(rest) = s.strip_prefix("file://") { s = rest; }
-
-    if s.starts_with('{') {
-        return Ok(serde_json::from_str::<CompositeSpec>(s).context("parsing inline composite json")?);
-    }
-    if s.ends_with(".json") || Path::new(s).exists() {
-        let txt = fs::read_to_string(s).with_context(|| format!("reading composite file '{}'", s))?;
-        return Ok(serde_json::from_str::<CompositeSpec>(&txt).context("parsing composite json")?);
-    }
-    Err(anyhow!("not a composite spec reference: {}", action))
-}
-
-async fn run_action_plan(client: &HubClient, plan: &ActionPlan, ctx: &DeployCtx) -> Result<()> {
-    // Prefetch
-    let cache_dir = dirs::cache_dir().unwrap_or(std::env::temp_dir()).join("starthub/oci");
-    prefetch_all(client, plan, &cache_dir).await?;
-
-    // Execute with accumulated state
-    let mut state = serde_json::json!({});
-
-    for s in &plan.steps {
-        let mut step = s.clone();
-        // merge CLI -e
-        for (k,v) in &ctx.secrets {
-            step.env.entry(k.clone()).or_insert(v.clone());
-        }
-        // run (pass current state into stdin)
-        let patch = match step.kind.as_str() {
-            "docker" => run_docker_step_collect_state(&step, plan.workdir.as_deref(), &state).await?,
-            "wasm"   => run_wasm_step(&client, &step, plan.workdir.as_deref(), &cache_dir, &state).await?,
-            other    => bail!("unknown step.kind '{}'", other),
-        };
-        if !patch.is_null() { deep_merge(&mut state, patch); }
-    }
-
-    println!("=== final state ===\n{}", serde_json::to_string_pretty(&state)?);
-    Ok(())
-}
-
-fn topo_order(steps: &[CompStep], wires: &[Wire]) -> Result<Vec<String>> {
-    let ids: HashSet<_> = steps.iter().map(|s| s.id.clone()).collect();
-    let mut indeg: HashMap<String, usize> = steps.iter().map(|s| (s.id.clone(), 0)).collect();
-    let mut adj: HashMap<String, Vec<String>> = steps.iter().map(|s| (s.id.clone(), vec![])).collect();
-
-    for w in wires {
-        if let (Some(from_step), _) = (w.from.step.as_ref(), w.to.step.as_str()) {
-            if ids.contains(from_step) && ids.contains(&w.to.step) {
-                adj.get_mut(from_step).unwrap().push(w.to.step.clone());
-                *indeg.get_mut(&w.to.step).unwrap() += 1;
-            }
-        }
-    }
-
-    let mut q: std::collections::VecDeque<String> =
-        indeg.iter().filter(|(_, &d)| d == 0).map(|(k, _)| k.clone()).collect();
-    let mut order = vec![];
-
-    while let Some(u) = q.pop_front() {
-        order.push(u.clone());
-        if let Some(vs) = adj.get(&u) {
-            for v in vs {
-                let e = indeg.get_mut(v).unwrap();
-                *e -= 1;
-                if *e == 0 { q.push_back(v.clone()); }
-            }
-        }
-    }
-
-    if order.len() != steps.len() {
-        bail!("cycle detected in composite steps wiring");
-    }
-    Ok(order)
-}
-
-fn build_env_for_step(
-    step_id: &str,
-    step_with: &HashMap<String,String>,
-    wires: &[Wire],
-    inputs_map: &HashMap<String,String>,
-    step_outputs: &HashMap<String, HashMap<String,String>>,
-) -> Result<HashMap<String,String>> {
-    let mut env = step_with.clone(); // defaults/overrides from step.with
-
-    for w in wires.iter().filter(|w| w.to.step == step_id) {
-        let key = w.to.input.clone();
-        let val = if let Some(src) = w.from.source.as_deref() {
-            if src == "inputs" {
-                let k = w.from.key.as_deref().ok_or_else(|| anyhow::anyhow!("wire 'from.inputs' missing 'key'"))?;
-                inputs_map.get(k)
-                    .cloned()
-                    .ok_or_else(|| anyhow::anyhow!("missing composite input '{}'", k))?
-            } else {
-                bail!("unknown wire source '{}'", src);
-            }
-        } else if let Some(from_step) = w.from.step.as_ref() {
-            let out = w.from.output.as_deref().ok_or_else(|| anyhow::anyhow!("wire 'from.step' missing 'output'"))?;
-            step_outputs.get(from_step)
-                .and_then(|m| m.get(out))
-                .cloned()
-                .ok_or_else(|| anyhow::anyhow!("step '{}' has no output '{}'", from_step, out))?
-        } else if let Some(v) = w.from.value.as_ref() {
-            match v {
-                Value::String(s) => s.clone(),
-                _ => v.to_string(), // stringify non-strings
-            }
-        } else {
-            bail!("wire 'from' must be one of inputs/step/value");
-        };
-
-        // last write wins if multiple wires set same input
-        env.insert(key, val);
-    }
-
-    Ok(env)
-}
-
-fn lookup_state_path(state: &Value, path: &str) -> Option<String> {
-    let mut cur = state;
-    for seg in path.split('.') {
-        match cur {
-            Value::Object(m) => { cur = m.get(seg)?; }
-            Value::Array(a) => { let idx: usize = seg.parse().ok()?; cur = a.get(idx)?; }
-            _ => return None,
-        }
-    }
-    match cur {
-        Value::String(s) => Some(s.clone()),
-        other => Some(other.to_string()),
-    }
-}
-
-fn derive_output_by_name(name: &str, state: &Value) -> Option<String> {
-    // 1) exact key at root
-    if let Some(v) = state.get(name) {
-        return match v {
-            Value::String(s) => Some(s.clone()),
-            other => Some(other.to_string()),
-        };
-    }
-    // 2) *_id => try <stem>.id
-    if let Some(stem) = name.strip_suffix("_id") {
-        if let Some(s) = lookup_state_path(state, &format!("{}.id", stem)) {
-            return Some(s);
-        }
-    }
-    None
-}
-
-fn collect_needed_outputs_for(step_id: &str, wires: &[Wire]) -> HashSet<String> {
-    wires.iter()
-        .filter(|w| w.from.step.as_deref()==Some(step_id))
-        .filter_map(|w| w.from.output.clone())
-        .collect()
-}
-
-fn extract_step_outputs(step_id: &str, state: &Value, wires: &[Wire]) -> HashMap<String,String> {
-    let mut m = HashMap::new();
-    for out_name in collect_needed_outputs_for(step_id, wires) {
-        if let Some(val) = derive_output_by_name(&out_name, state) {
-            m.insert(out_name, val);
-        }
-    }
-    m
-}
-
-// helper: detect an OCI image ref (digest or tag)
-fn looks_like_oci_image(s: &str) -> bool {
-    s.contains("@sha256:") || (s.contains('/') && s.contains(':'))
-}
-
-fn absolutize(p: &str, base: Option<&str>) -> Result<String> {
-    let path = Path::new(p);
-    let abs = if path.is_absolute() {
-        path.to_path_buf()
-    } else {
-        match base {
-            Some(b) => Path::new(b).join(path),
-            None => std::env::current_dir()?.join(path),
-        }
-    };
-    Ok(abs.canonicalize()?.to_string_lossy().to_string())
-}
-
-// Deep-merge: b overrides a
-fn deep_merge(a: &mut Value, b: Value) {
-    match (a, b) {
-        (Value::Object(ao), Value::Object(bo)) => {
-            for (k, v) in bo { deep_merge(ao.entry(k).or_insert(Value::Null), v); }
-        }
-        (a_slot, b_val) => { *a_slot = b_val; }
-    }
-}
-
-// helper: create a single-step plan from an image ref
-fn single_step_plan_from_image(image: &str, secrets: &[(String,String)]) -> ActionPlan {
-    let mut env: HashMap<String,String> = HashMap::new();
-    for (k,v) in secrets { env.insert(k.clone(), v.clone()); }
-
-    ActionPlan {
-        id: format!("image:{}", image),
-        version: "1".into(),
-        workdir: None,            // <-- was Some(".".into())
-        steps: vec![StepSpec {
-            id: "run".into(),
-            kind: "docker".into(),
-            ref_: image.to_string(),
-            entry: None,
-            args: vec![],                 // you can add default args here if needed
-            env,
-            mounts: vec![MountSpec {
-                typ: "bind".into(),
-                source: "./out".into(),
-                target: "/out".into(),
-                rw: true,
-            }],
-            timeout_ms: Some(300_000),
-            network: Some("bridge".into()), // allow network by default for ad-hoc tests
-            workdir: None,
-        }],
-    }
-=======
     inputs: Vec<ActionInput>,
     #[allow(dead_code)]
     outputs: Vec<ActionOutput>,
@@ -354,7 +101,6 @@
     wires: Vec<Wire>,
     #[serde(default)] 
     export: Value, // optional; often { "project_id": { "from": {...} } }
->>>>>>> cb3785e3
 }
 
 // ============================================================================
@@ -384,38 +130,6 @@
             return Ok(());
         }
 
-<<<<<<< HEAD
-        // 0.5) Composition ID? fetch from Supabase storage and run it.
-        if looks_like_composition_id(&ctx.action) {
-            let base  = std::env::var("STARTHUB_API").unwrap_or_else(|_| "https://api.starthub.so".to_string());
-            let token = std::env::var("STARTHUB_TOKEN").ok();
-            let client = HubClient::new(base, token);
-            
-            let comp = try_load_composite_spec_from_id(&client, &ctx.action).await?;
-            run_composite(&client, &comp, ctx).await?;
-            println!("✓ Composition execution complete");
-            return Ok(());
-        }
-
-        // 1) Otherwise, try server-provided ActionPlan
-        let base  = std::env::var("STARTHUB_API").unwrap_or_else(|_| "https://api.starthub.so".to_string());
-        let token = std::env::var("STARTHUB_TOKEN").ok();
-        let client = HubClient::new(base, token);
-
-        match client.fetch_action_metadata(&ctx.action).await {
-            Ok(plan_value) => {
-                let plan: ActionPlan = serde_json::from_value(plan_value)
-                    .context("deserializing action plan")?;
-                run_action_plan(&client, &plan, ctx).await?;
-            }
-            Err(e_plan) => {
-                if looks_like_oci_image(&ctx.action) {
-                    tracing::warn!("backend plan fetch failed ({}); falling back to direct image: {}", e_plan, ctx.action);
-                    let plan = single_step_plan_from_image(&ctx.action, &ctx.secrets);
-                    run_action_plan(&client, &plan, ctx).await?;
-                } else {
-                    return Err(e_plan).context("fetching action plan / resolving composite")?;
-=======
         // 1) Try to fetch action details from the actions edge function
         let base  = std::env::var("STARTHUB_API").unwrap_or_else(|_| STARTHUB_API_BASE.to_string());
         // Always use the API key from config.rs for authentication
@@ -442,7 +156,6 @@
                     for output in outputs {
                         println!("  - {} ({}): {}", output.name, output.action_port_type, output.action_port_direction);
                     }
->>>>>>> cb3785e3
                 }
                 
                 println!("\nNote: This action cannot be executed locally as it requires the full implementation.");
@@ -545,8 +258,6 @@
     Ok(())
 }
 
-<<<<<<< HEAD
-=======
 #[allow(dead_code)]
 async fn run_action_plan(client: &HubClient, plan: &ActionPlan, _ctx: &DeployCtx) -> Result<()> {
     // Prefetch
@@ -571,7 +282,6 @@
     Ok(())
 }
 
->>>>>>> cb3785e3
 // ============================================================================
 // STEP EXECUTION
 // ============================================================================
@@ -796,9 +506,10 @@
     Ok(patch)
 }
 
-
-<<<<<<< HEAD
-=======
+// ============================================================================
+// UTILITY FUNCTIONS
+// ============================================================================
+
 fn looks_like_local_composite(s: &str) -> bool {
     let t = s.trim();
     t.starts_with('{') || t.ends_with(".json") || t.starts_with("file://") || Path::new(t).exists()
@@ -1017,7 +728,6 @@
         }],
     }
 }
->>>>>>> cb3785e3
 
 // ============================================================================
 // PREFETCHING
